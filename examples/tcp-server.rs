<<<<<<< HEAD
#[tokio::main(flavor = "current_thread")]
pub async fn main() -> Result<(), Box<dyn std::error::Error>> {
    use futures::future;
    use std::{thread, time::Duration};

    use tokio_modbus::prelude::*;
    use tokio_modbus::server::{self, Service};

    struct MbServer;

    impl Service for MbServer {
        type Request = Request;
        type Response = Response;
        type Error = std::io::Error;
        type Future = future::Ready<Result<Self::Response, Self::Error>>;

        fn call(&self, _: Slave, req: Self::Request) -> Self::Future {
            match req {
                Request::ReadInputRegisters(_addr, cnt) => {
                    let mut registers = vec![0; cnt as usize];
                    registers[2] = 0x77;
                    future::ready(Ok(Response::ReadInputRegisters(registers)))
                }
                _ => unimplemented!(),
=======
use futures::future;
use std::{net::SocketAddr, time::Duration};

use tokio_modbus::prelude::*;
use tokio_modbus::server::{self, Service};

struct MbServer;

impl Service for MbServer {
    type Request = Request;
    type Response = Response;
    type Error = std::io::Error;
    type Future = future::Ready<Result<Self::Response, Self::Error>>;

    fn call(&self, req: Self::Request) -> Self::Future {
        match req {
            Request::ReadInputRegisters(_addr, cnt) => {
                let mut registers = vec![0; cnt.into()];
                registers[2] = 77;
                future::ready(Ok(Response::ReadInputRegisters(registers)))
>>>>>>> 74aaa782
            }
            _ => unimplemented!(),
        }
    }
}

#[tokio::main]
pub async fn main() -> Result<(), Box<dyn std::error::Error>> {
    let socket_addr = "127.0.0.1:5502".parse().unwrap();

    tokio::select! {
        _ = server_context(socket_addr) => unreachable!(),
        _ = client_context(socket_addr) => println!("Exiting"),
    }

    Ok(())
}

async fn server_context(socket_addr: SocketAddr) {
    println!("Starting up server...");
    let server = server::tcp::Server::new(socket_addr);
    server.serve(|| Ok(MbServer)).await.unwrap();
}

async fn client_context(socket_addr: SocketAddr) {
    tokio::join!(
        async {
            // Give the server some time for starting up
            tokio::time::sleep(Duration::from_secs(1)).await;

            println!("Connecting client...");
            let mut ctx = tcp::connect(socket_addr).await.unwrap();
            println!("Reading input registers...");
            let response = ctx.read_input_registers(0x00, 7).await.unwrap();
            println!("The result is '{:?}'", response);
        },
        tokio::time::sleep(Duration::from_secs(5))
    );
}<|MERGE_RESOLUTION|>--- conflicted
+++ resolved
@@ -1,29 +1,3 @@
-<<<<<<< HEAD
-#[tokio::main(flavor = "current_thread")]
-pub async fn main() -> Result<(), Box<dyn std::error::Error>> {
-    use futures::future;
-    use std::{thread, time::Duration};
-
-    use tokio_modbus::prelude::*;
-    use tokio_modbus::server::{self, Service};
-
-    struct MbServer;
-
-    impl Service for MbServer {
-        type Request = Request;
-        type Response = Response;
-        type Error = std::io::Error;
-        type Future = future::Ready<Result<Self::Response, Self::Error>>;
-
-        fn call(&self, _: Slave, req: Self::Request) -> Self::Future {
-            match req {
-                Request::ReadInputRegisters(_addr, cnt) => {
-                    let mut registers = vec![0; cnt as usize];
-                    registers[2] = 0x77;
-                    future::ready(Ok(Response::ReadInputRegisters(registers)))
-                }
-                _ => unimplemented!(),
-=======
 use futures::future;
 use std::{net::SocketAddr, time::Duration};
 
@@ -44,7 +18,6 @@
                 let mut registers = vec![0; cnt.into()];
                 registers[2] = 77;
                 future::ready(Ok(Response::ReadInputRegisters(registers)))
->>>>>>> 74aaa782
             }
             _ => unimplemented!(),
         }
