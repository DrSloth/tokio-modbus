//! Modbus RTU server skeleton

<<<<<<< HEAD
use std::{io::Error, path::Path};
use futures::{select, Future, FutureExt};

use futures_util::{SinkExt, StreamExt};
use tokio_serial::SerialStream;
use tokio_util::codec::Framed;

use crate::{codec, frame::*, prelude::Slave, server::service::{NewService, Service}};

=======
use crate::{
    codec,
    frame::*,
    server::service::{NewService, Service},
};
use futures::{select, Future, FutureExt as _};
use futures_util::{SinkExt as _, StreamExt as _};
use std::{io::Error, path::Path};
use tokio_serial::SerialStream;
use tokio_util::codec::Framed;

#[derive(Debug)]
>>>>>>> 74aaa782
pub struct Server {
    serial: SerialStream,
}

impl Server {
    /// set up a new Server instance from an interface path and baud rate
    pub fn new_from_path<P: AsRef<Path>>(p: P, baud_rate: u32) -> Result<Self, Error> {
        let serial =
            SerialStream::open(&tokio_serial::new(p.as_ref().to_string_lossy(), baud_rate))?;
        Ok(Server { serial })
    }

    /// set up a new Server instance based on a pre-configured SerialStream instance
    pub fn new(serial: SerialStream) -> Self {
        Server { serial }
    }

    /// serve Modbus RTU requests based on the provided service until it finishes
    pub async fn serve_forever<S>(self, new_service: S)
    where
        S: NewService<Request = Request, Response = Response> + Send + Sync + 'static,
        S::Error: Into<Error>,
        S::Instance: 'static + Send + Sync,
    {
        self.serve_until(new_service, futures::future::pending())
            .await;
    }

    /// serve Modbus RTU requests based on the provided service until it finishes or a shutdown signal is received
    pub async fn serve_until<S, Sd>(self, new_service: S, shutdown_signal: Sd)
    where
        S: NewService<Request = Request, Response = Response> + Send + Sync + 'static,
        Sd: Future<Output = ()> + Sync + Send + Unpin + 'static,
        S::Instance: Send + Sync + 'static,
    {
        let framed = Framed::new(self.serial, codec::rtu::ServerCodec::default());
        let service = new_service.new_service().unwrap();
        let future = process(framed, service);

        let mut server = Box::pin(future).fuse();
        let mut shutdown = shutdown_signal.fuse();

        async {
            select! {
                res = server => if let Err(e) = res {
                    println!("error: {}", e);
                },
                _ = shutdown => println!("Shutdown signal received")
            }
        }
        .await;
    }
}

/// frame wrapper around the underlying service's responses to forwarded requests
async fn process<S: Service>(
    mut framed: Framed<SerialStream, codec::rtu::ServerCodec>,
    service: S,
) -> Result<(), Error>
{
    // NOTE this server is running on a single task as the RTU Bus is effectively one long lasting 
    //  connection on which we don't really have to handle parallel requests.
    loop {
        let request = match framed.next().await {
            // Stream is exhausted
            None => break,
            Some(request) => request,
        }?;

        let hdr = request.hdr;
        let response = service
            .call(Slave(request.hdr.slave_id), request.pdu.0.into())
            .await
            .map_err(Into::into)?;

        match response.into() {
            Response::Nop => continue,
            response => framed
            .send(rtu::ResponseAdu {
                hdr,
                pdu: response.into(),
            })
            .await?,
        }
    }
    Ok(())
}<|MERGE_RESOLUTION|>--- conflicted
+++ resolved
@@ -1,20 +1,10 @@
 //! Modbus RTU server skeleton
 
-<<<<<<< HEAD
-use std::{io::Error, path::Path};
-use futures::{select, Future, FutureExt};
-
-use futures_util::{SinkExt, StreamExt};
-use tokio_serial::SerialStream;
-use tokio_util::codec::Framed;
-
-use crate::{codec, frame::*, prelude::Slave, server::service::{NewService, Service}};
-
-=======
 use crate::{
     codec,
     frame::*,
     server::service::{NewService, Service},
+    slave::Slave,
 };
 use futures::{select, Future, FutureExt as _};
 use futures_util::{SinkExt as _, StreamExt as _};
@@ -23,7 +13,6 @@
 use tokio_util::codec::Framed;
 
 #[derive(Debug)]
->>>>>>> 74aaa782
 pub struct Server {
     serial: SerialStream,
 }
